--- conflicted
+++ resolved
@@ -213,12 +213,8 @@
     use serde_json::json;
     use tempdir::TempDir;
 
-<<<<<<< HEAD
-    use crate::common::rocksdb_operations::Database;
-=======
     use super::*;
     use crate::common::rocksdb_operations::open_db;
->>>>>>> 89da942c
     use crate::id_tracker::simple_id_tracker::SimpleIdTracker;
     use crate::id_tracker::IdTracker;
     use crate::payload_storage::simple_payload_storage::SimplePayloadStorage;
