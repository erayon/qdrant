use std::collections::HashMap;

use serde_json::Value;

use crate::entry::entry_point::OperationResult;
use crate::payload_storage::simple_payload_storage::SimplePayloadStorage;
use crate::payload_storage::PayloadStorage;
use crate::types::{Payload, PayloadKeyTypeRef, PointOffsetType};

impl PayloadStorage for SimplePayloadStorage {
    fn assign(&mut self, point_id: PointOffsetType, payload: &Payload) -> OperationResult<()> {
        match self.payload.get_mut(&point_id) {
            Some(point_payload) => point_payload.merge(payload),
            None => {
                self.payload.insert(point_id, payload.to_owned());
            }
        }

        self.update_storage(&point_id)?;

        Ok(())
    }

    fn payload(&self, point_id: PointOffsetType) -> OperationResult<Payload> {
        match self.payload.get(&point_id) {
            Some(payload) => Ok(payload.to_owned()),
            None => Ok(Default::default()),
        }
    }

    fn delete(
        &mut self,
        point_id: PointOffsetType,
        key: PayloadKeyTypeRef,
    ) -> OperationResult<Option<Value>> {
        match self.payload.get_mut(&point_id) {
            Some(payload) => {
                let res = payload.remove(key);
                if res.is_some() {
                    self.update_storage(&point_id)?;
                }
                Ok(res)
            }
            None => Ok(None),
        }
    }

    fn drop(&mut self, point_id: PointOffsetType) -> OperationResult<Option<Payload>> {
        let res = self.payload.remove(&point_id);
        self.update_storage(&point_id)?;
        Ok(res)
    }

    fn wipe(&mut self) -> OperationResult<()> {
        self.payload = HashMap::new();
        self.db_wrapper.recreate_column_family()
    }

    fn flush(&self) -> OperationResult<()> {
        self.db_wrapper.flush()
    }
}

#[cfg(test)]
mod tests {
    use tempdir::TempDir;

<<<<<<< HEAD
    use crate::common::rocksdb_operations::Database;
    use tempdir::TempDir;
=======
    use super::*;
    use crate::common::rocksdb_operations::open_db;
>>>>>>> 89da942c

    #[test]
    fn test_wipe() {
        let dir = TempDir::new("db_dir").unwrap();
        let db = Database::new(dir.path(), true, true).unwrap();

        let mut storage = SimplePayloadStorage::open(db).unwrap();
        let payload: Payload = serde_json::from_str(r#"{"name": "John Doe"}"#).unwrap();
        storage.assign(100, &payload).unwrap();
        storage.wipe().unwrap();
        storage.assign(100, &payload).unwrap();
        storage.wipe().unwrap();
        storage.assign(100, &payload).unwrap();
        assert!(!storage.payload(100).unwrap().is_empty());
        storage.wipe().unwrap();
        assert_eq!(storage.payload(100).unwrap(), Default::default());
    }

    #[test]
    fn test_assign_payload_from_serde_json() {
        let data = r#"
        {
            "name": "John Doe",
            "age": 43,
            "boolean": "true",
            "floating": 30.5,
            "string_array": ["hello", "world"],
            "boolean_array": ["true", "false"],
            "float_array": [1.0, 2.0],
            "integer_array": [1, 2],
            "geo_data": {"type": "geo", "value": {"lon": 1.0, "lat": 1.0}},
            "metadata": {
                "height": 50,
                "width": 60,
                "temperature": 60.5,
                "nested": {
                    "feature": 30.5
                },
                "integer_array": [1, 2]
            }
        }"#;

        let payload: Payload = serde_json::from_str(data).unwrap();
        let dir = TempDir::new("storage_dir").unwrap();
        let db = Database::new(dir.path(), true, true).unwrap();
        let mut storage = SimplePayloadStorage::open(db).unwrap();
        storage.assign(100, &payload).unwrap();
        let pload = storage.payload(100).unwrap();
        assert_eq!(pload, payload);
    }
}<|MERGE_RESOLUTION|>--- conflicted
+++ resolved
@@ -65,13 +65,8 @@
 mod tests {
     use tempdir::TempDir;
 
-<<<<<<< HEAD
-    use crate::common::rocksdb_operations::Database;
-    use tempdir::TempDir;
-=======
     use super::*;
     use crate::common::rocksdb_operations::open_db;
->>>>>>> 89da942c
 
     #[test]
     fn test_wipe() {
